import json
import logging
import os
import sys
from datetime import datetime as dt
from multiprocessing.pool import Pool, ThreadPool
from pathlib import Path
from typing import Optional, Tuple, Union

import caiman
import cv2
import h5py
import imageio_ffmpeg
import matplotlib.pyplot as plt
import numpy as np
import skimage
import sparse
import suite2p
from aind_data_schema.core.processing import DataProcess, ProcessName
from aind_data_schema.core.quality_control import QCMetric, QCStatus, Status
from aind_log_utils.log import setup_logging
from aind_ophys_utils.array_utils import downsample_array
from aind_ophys_utils.summary_images import max_corr_image, max_image, mean_image
from aind_qcportal_schema.metric_value import CheckboxMetric
from caiman.source_extraction.cnmf import cnmf, params
from cellpose.models import Cellpose
from pydantic_settings import BaseSettings, SettingsConfigDict
from pydantic import Field, field_validator
from scipy.sparse import coo_matrix, hstack, linalg


class ExtractionSettings(BaseSettings, cli_parse_args=True):
    """Settings for extraction pipeline using pydantic-settings."""

    # Basic parameters
    input_dir: Path = Field(
        default=Path("../data/"),
        description="Directory containing the input data files.",
    )
    output_dir: Path = Field(
        default=Path("../results/"),
        description="Directory where output files will be saved.",
    )
    tmp_dir: Path = Field(
        default=Path("/scratch"),
        description="Directory for temporary files created during processing.",
    )

    # Cell detection parameters
    diameter: int = Field(
        default=0,
        description=(
            "Expected diameter of cells in pixels. "
            "If set to 0, CellPose will estimate the diameter from the data."
        ),
    )
    init: str = Field(
        default="mean",
        description=(
            "Initialization method for finding masks. Options: "
            "max/mean: Cellpose on max projection image divided by mean image; "
            "mean: Cellpose on mean image; "
            "enhanced_mean: Cellpose on enhanced mean image; "
            "max: Cellpose on maximum projection image; "
            "sourcery: Suite2p's functional mode without 'sparse_mode'; "
            "sparsery: Suite2p's functional mode with 'sparse_mode'; "
            "greedy_roi: CaImAn's functional 'greedy_roi' mode; "
            "corr_pnr: CaImAn's functional 'corr_pnr' mode."
        ),
    )
    denoise: bool = Field(
        default=False,
        description=(
            "If True, applies denoising to the binned movie before cell detection."
        ),
    )
    cellprob_threshold: float = Field(
        default=0.0,
        description=(
            "Probability threshold for CellPose cell detection. "
            "Decrease this threshold if CellPose is not returning enough ROIs."
        ),
    )
    flow_threshold: float = Field(
        default=1.5,
        description=(
            "Flow threshold used by CellPose during cell detection. "
            "Increase this threshold if CellPose is not returning enough ROIs."
        ),
    )
    spatial_hp_cp: int = Field(
        default=0,
        description=(
            "Window size for spatial high-pass filtering of the image before CellPose "
            "detection. Set to 0 to disable filtering."
        ),
    )
    pretrained_model: str = Field(
        default="cyto",
        description=(
            "CellPose pretrained model to use. Common options: 'cyto' (standard model), "
            "'cyto2' (improved model), or path to a custom model file."
        ),
    )

    # Neuropil parameters
    neuropil: str = Field(
        default="mutualinfo",
        description=(
            "Method to estimate and subtract neuropil contamination, and whether to "
            "perform demixing. cnmf(-e) demix traces of overlapping ROIs via NMF, "
            "suite2p & mutualinfo do not. Options: "
            "'cnmf' (CaImAn standard: low-rank background of CNMF), "
            "'cnmf-e' (CaImAn for endoscopic data: ring model of CNMF-E ), "
            "'suite2p' (fixed r=0.7), "
            "'mutualinfo' (optimize r by minimizing mutual information)."
        ),
    )

    # CNMF parameters
    K: int = Field(
        default=5,
        description=(
            "Maximum number of components to be found per patch when using greedy_roi "
            "or corr_pnr initialization in CaImAn."
        ),
    )
    nb: int = Field(
        default=2,
        description=(
            "Number of background components if using CaImAn with neuropil=cnmf."
        ),
    )
    rf: Optional[int] = Field(
        default=40,
        description=(
            "Half-size of patches in pixels for CaImAn processing. If 0, the entire FOV "
            "is processed as a single patch. Larger patches are more memory-intensive."
        ),
    )
    stride: int = Field(
        default=18,
        description=(
            "Overlap between neighboring patches in pixels for CaImAn processing. "
            "Should be smaller than rf."
        ),
    )
    tsub: int = Field(
        default=2,
        description=(
            "Temporal downsampling factor during initialization phase in CaImAn. "
            "Higher values speed up processing but may miss transients."
        ),
    )
    ssub: int = Field(
        default=2,
        description=(
            "Spatial downsampling factor during initialization phase in CaImAn. "
            "Higher values speed up processing but may miss smaller cells."
        ),
    )
    ssub_B: int = Field(
        default=2,
        description=(
            "Additional spatial downsampling factor for background "
            "during CNMF-E processing."
        ),
    )
    merge_thr: float = Field(
        default=0.8,
        description=(
            "Trace correlation threshold for merging components in CaImAn. "
            "Components with correlation above this value will be merged."
        ),
    )

    # CORR_PNR parameters
    min_corr: float = Field(
        default=0.6,
        description=(
            "Minimum local correlation for a component to be considered in corr_pnr "
            "initialization. Higher values result in fewer, more reliable components."
        ),
    )
    min_pnr: float = Field(
        default=4,
        description=(
            "Minimum peak-to-noise ratio for a component to be considered in corr_pnr "
            "initialization. Higher values result in fewer, more reliable components."
        ),
    )

    # Component evaluation parameters
    snr_thr: float = Field(
        default=1.5,
        description=(
            "Signal-to-noise ratio threshold for component acceptance in CaImAn "
            "evaluation. Components below this value will be rejected."
        ),
    )
    rval_thr: float = Field(
        default=0.6,
        description=(
            "Spatial correlation threshold for component acceptance in CaImAn "
            "evaluation. Components below this value will be rejected."
        ),
    )
    cnn_thr: float = Field(
        default=0.9,
        description=(
            "CNN classifier threshold for component acceptance in CaImAn evaluation. "
            "Components below this value will be rejected. Set to 0 to disable "
            "CNN-based classification."
        ),
    )

    # Output options
    contour_video: bool = Field(
        default=False,
        description=(
            "If True, creates a video overlaying raw data, ROI activity, and residual "
            "with contours for visualization and quality assessment."
        ),
    )

    verbose: bool = Field(
        default=False, description="Enable verbose logging and debug information."
    )

    # Config for pydantic-settings
    model_config = SettingsConfigDict(
        env_file=".env", env_prefix="EXTRACTION_", case_sensitive=False, extra="ignore"
    )

    @field_validator("init", "neuropil")
    @classmethod
    def lowercase_str_fields(cls, v: str) -> str:
        """Convert string fields to lowercase"""
        return v.lower()

    @field_validator("rf")
    @classmethod
    def validate_rf(cls, v: int) -> Optional[int]:
        if v == 0:
            return None
        return v

    def validate_consistency(self) -> Optional[str]:
        """Validate command line arguments for consistency"""
        if self.neuropil == "cnmf" and self.init == "corr_pnr":
            # We'll log a warning but still update the parameters
            self.ssub = 1
            return (
                "'corr_pnr' initialization with neuropil model 'cnmf' does "
                "not support spatial downsampling. Setting ssub to 1"
            )

        if self.neuropil == "cnmf-e" and self.init == "greedy_roi":
            raise ValueError(
                "Can't use neuropil model 'cnmf-e' with 'greedy_roi' initialization"
            )

        if self.init in ("greedy_roi", "corr_pnr") and self.neuropil[:4] != "cnmf":
            raise ValueError(
                "Can't use Suite2p neuropil model with 'greedy_roi' or 'corr_pnr' initialization"
            )

        # For backward compatibility
        if self.init in ("1", "2", "3", "4"):
            self.init = ("max/mean", "mean", "enhanced_mean", "max")[int(self.init) - 1]

        return None  # No warning message

    def model_post_init(self, _) -> None:
        """Run validation after model initialization"""
        warning = self.validate_consistency()
        if warning:
            logging.warning(warning)


def get_metadata(input_dir: Path) -> Tuple[dict, dict, dict]:
    """Get the session and data description metadata from the input directory

    Parameters
    ----------
    input_dir: Path
        input directory

    Returns
    -------
    session: dict
        session metadata
    data_description: dict
        data description metadata
    subject: dict
        subject metadata
    """
    session_fp = next(input_dir.rglob("session.json"))
    with open(session_fp, "r") as j:
        session = json.load(j)
    data_des_fp = next(input_dir.rglob("data_description.json"))
    with open(data_des_fp, "r") as j:
        data_description = json.load(j)
    subject_fp = next(input_dir.rglob("subject.json"))
    with open(subject_fp, "r") as j:
        subject = json.load(j)

    return session, data_description, subject


def get_frame_rate(session: dict) -> float:
    """Attempt to pull frame rate from session.json
    Returns none if frame rate not in session.json

    Parameters
    ----------
    session: dict
        session metadata

    Returns
    -------
    frame_rate: float
        frame rate in Hz
    """
    frame_rate_hz = None
    for i in session.get("data_streams", ""):
        if i.get("ophys_fovs", ""):
            frame_rate_hz = i["ophys_fovs"][0]["frame_rate"]
            break
    if frame_rate_hz is None:
        raise ValueError("Frame rate not found in session.json")
    if isinstance(frame_rate_hz, str):
        frame_rate_hz = float(frame_rate_hz)
    return frame_rate_hz


def make_output_directory(output_dir: Path, experiment_id: str) -> str:
    """Creates the output directory if it does not exist

    Parameters
    ----------
    output_dir: Path
        output directory
    experiment_id: str
        experiment_id number

    Returns
    -------
    output_dir: str
        output directory
    """
    output_dir = output_dir / experiment_id / "extraction"
    output_dir.mkdir(exist_ok=True, parents=True)
    return output_dir


def write_data_process(
    metadata: dict,
    input_fp: Union[str, Path],
    output_fp: Union[str, Path],
    unique_id: str,
    start_time: dt,
    end_time: dt,
) -> None:
    """Writes output metadata to plane data_process.json

    Parameters
    ----------
    metadata: dict
        parameters from suite2p motion correction
    input_fp: str
        path to raw movies
    output_fp: str
        path to motion corrected movies
    unique_id: str
        unique identifier for the session
    start_time: dt
        start time of the process
    end_time: dt
        end time of the process
    """
    if isinstance(input_fp, Path):
        input_fp = str(input_fp)
    if isinstance(output_fp, Path):
        output_fp = str(output_fp)
    data_proc = DataProcess(
        name=ProcessName.VIDEO_ROI_TIMESERIES_EXTRACTION,
        software_version=os.getenv("VERSION", ""),
        start_date_time=start_time.isoformat(),
        end_date_time=end_time.isoformat(),
        input_location=input_fp,
        output_location=output_fp,
        code_url=(os.getenv("REPO_URL", "")),
        parameters=metadata,
    )
    if isinstance(output_fp, str):
        output_dir = Path(output_fp).parent
    else:
        output_dir = output_fp.parent
    with open(output_dir / f"{unique_id}_extraction_data_process.json", "w") as f:
        json.dump(json.loads(data_proc.model_dump_json()), f, indent=4)


def write_qc_metrics(output_dir: Path, experiment_id: str, num_rois: int) -> None:
    """Write the QC metrics to a json file

    Parameters
    ----------
    output_dir: Path
        output directory
    experiment_id: str
        unique plane id
    num_rois: int
        number of ROIs detected in this plane
    """

    # Build options and statuses
    options = []
    statuses = []

    options.append("Missing ROIs")
    statuses.append(Status.FAIL)

    for i in range(num_rois):
        options.append(f"ROI {i} invalid")
        statuses.append(Status.FAIL)

    # Define metric
    metric = QCMetric(
        name=f"{experiment_id} Detected ROIs",
        description="",
        reference=str(
            f"{experiment_id}/extraction/{experiment_id}_detected_ROIs_withIDs.png"
        ),
        status_history=[
            QCStatus(evaluator="Automated", timestamp=dt.now(), status=Status.PASS)
        ],
        value=CheckboxMetric(value=[], options=options, status=statuses),
    )

    with open(output_dir / f"{experiment_id}_extraction_metric.json", "w") as f:
        json.dump(json.loads(metric.model_dump_json()), f, indent=4)


# Data Handling Functions
def create_virtual_dataset(
    h5_file: Path, frame_locations: list, frames_length: int, temp_dir: Path
) -> Path:
    """Creates a virtual dataset from a list of frame locations

    Parameters
    ----------
    h5_file: Path
        path to h5 file
    frame_locations: list
        list of frame locations
    frames_length: int
        sum of frame locations
    temp_dir: Path
        temporary directory for virtual dataset

    Returns
    -------
    h5_file: Path
        path to virtual dataset
    """
    with h5py.File(h5_file, "r") as f:
        data_shape = f["data"].shape
        dtype = f["data"].dtype
        vsource = h5py.VirtualSource(f["data"])
        layout = h5py.VirtualLayout(shape=(frames_length, *data_shape[1:]), dtype=dtype)
        start = 0
        for loc in frame_locations:
            layout[start: start + loc[1] - loc[0] + 1] = vsource[loc[0]: loc[1] + 1]
            start += loc[1] - loc[0] + 1
        h5_file = temp_dir / h5_file.name
        with h5py.File(h5_file, "w") as f:
            f.create_virtual_dataset("data", layout)

    return h5_file


def bergamo_segmentation(motion_corr_fp: Path, session: dict, temp_dir: Path) -> Path:
    """Creates a virtual dataset for Bergamo segmentation by filtering out photostimulation frames

    Parameters
    ----------
    motion_corr_fp: Path
        path to data directory
    session: dict
        session information
    temp_dir: Path
        temporary directory for virtual dataset
    Returns
    -------
    h5_file: Path
        path to motion corrected h5 file
    """
    motion_dir = motion_corr_fp.parent
    epoch_loc_fp = next(motion_dir.glob("epoch_locations.json"))
    with open(epoch_loc_fp, "r") as j:
        epoch_locations = json.load(j)
    valid_epoch_stems = [
        i["output_parameters"]["tiff_stem"]
        for i in session["stimulus_epochs"]
        if i["stimulus_name"] != "2p photostimulation"
    ]
    frame_locations = [epoch_locations[i] for i in valid_epoch_stems]
    frames_length = sum([(i[1] - i[0] + 1) for i in frame_locations])

    return create_virtual_dataset(
        motion_corr_fp, frame_locations, frames_length, temp_dir
    )


def create_chunk_vds(start: int, chunksize: int, input_fn: str, tmp_dir: str) -> str:
    """
    Create a Virtual Dataset (VDS) for a specific chunk of the input data.

    Parameters
    ----------
    start : int
        The starting index of the chunk in the input dataset.
    chunksize : int
        The number of rows in the chunk.
    input_fn : str
        Path to the input HDF5 file containing the source dataset.
    tmp_dir : str
        Directory where the temporary VDS file for the chunk will be created.

    Returns
    -------
    str
        The path to the created VDS file for the chunk.
    """
    with h5py.File(input_fn, "r") as fin:
        data = fin["data"]
        end = min(start + chunksize, data.shape[0])
        # Define the virtual layout for this chunk
        layout = h5py.VirtualLayout(
            shape=(end - start, *data.shape[1:]), dtype=data.dtype
        )
        vsource = h5py.VirtualSource(input_fn, "data", shape=data.shape)
        layout[:] = vsource[start:end]
        # Create a VDS file for this chunk
        vds_file = os.path.join(tmp_dir, f"chunk_{start}.h5")
        with h5py.File(vds_file, "w") as fout:
            fout.create_virtual_dataset("data", layout)
    return vds_file


def create_mmap_file(
    input_fn: str,
    unique_id: str,
    tmp_dir: str,
    chunksize: int = 500,
    n_chunks: int = 100,
) -> str:
    """
    Create a memory-mapped file from input data.

    Parameters
    ----------
    input_fn : str
        Path to the input HDF5 file containing the source dataset.
    unique_id : str
        Unique identifier for the output memory-mapped file.
    tmp_dir : str
        Directory where temporary chunk files or virtual datasets will be created.
    chunksize : int, optional
        The number of frames in each chunk (default is 500).
    n_chunks : int, optional
        The number of chunks to use when combining the memory-mapped file (default is 100).

    Returns
    -------
    str
        The path to the created memory-mapped file.
    """
    with h5py.File(input_fn, "r") as fin:
        data = fin["data"]
        if data.nbytes < 1e9:
            logging.info("Data is small, saving directly as a memory-mapped file.")
            fname_new = caiman.save_memmap(
                [str(input_fn)],
                var_name_hdf5="data",
                order="C",
                base_name=unique_id,
            )
        else:
            logging.info("Data is large, splitting into chunks.")
            with Pool() as pool:
                try:
                    chunkfiles = pool.starmap(
                        create_chunk_vds,
                        [
                            (start, chunksize, input_fn, tmp_dir)
                            for start in range(0, data.shape[0], chunksize)
                        ],
                    )
                    logging.info(f"Created {len(chunkfiles)} chunk files.")
                    fname_new = caiman.save_memmap(
                        chunkfiles,
                        var_name_hdf5="data",
                        order="C",
                        dview=pool,
                        base_name=unique_id,
                        n_chunks=n_chunks,
                    )
                    logging.info("Memory-mapped file created successfully.")
                finally:
                    logging.info("Cleaning up temporary chunk files.")
                    pool.map(os.remove, chunkfiles)
    return fname_new


# ROI Analysis Functions
def com(rois: Union[np.ndarray, sparse.COO]) -> np.ndarray:
    """Calculation of the center of mass for spatial components

    Parameters
    ----------
    rois : np.ndarray or sparse.COO tensor
        Tensor of Spatial components (K x height x width)

    Returns
    -------
    cm : np.ndarray
        center of mass for spatial components (K x 2)
    """
    d1, d2 = rois.shape[1:]
    Coor = np.array(
        list(map(np.ravel, np.meshgrid(np.arange(d2), np.arange(d1)))), dtype=rois.dtype
    )
    A = rois.reshape((rois.shape[0], d1 * d2)).tocsc()
    return (A / A.sum(axis=1)).dot(Coor.T)


def get_contours(
    rois: Union[np.ndarray, sparse.COO], thr: float = 0.2, thr_method: str = "max"
) -> list[dict]:
    """Gets contour of spatial components and returns their coordinates

    Parameters
    ----------
    rois : np.ndarray or sparse.COO tensor
        Tensor of Spatial components (K x height x width)
    thr : float between 0 and 1, optional
        threshold for computing contours, by default 0.2
    thr_method : str, optional
        Method of thresholding:
            'max' sets to zero pixels that have value less than a fraction of the max value
            'nrg' keeps the pixels that contribute up to a specified fraction of the energy

    Returns
    -------
    coordinates : list
        list of coordinates with center of mass and contour plot coordinates for each component
    """

    nr, dims = rois.shape[0], rois.shape[1:]
    d1, d2 = dims[:2]
    d = np.prod(dims)
    x, y = np.mgrid[0:d1:1, 0:d2:1]

    coordinates = []

    # get the center of mass of neurons( patches )
    cm = com(rois)
    A = rois.T.reshape((d, nr)).tocsc()

    for i in range(nr):
        pars = dict()
        # we compute the cumulative sum of the energy of the Ath
        # component that has been ordered from least to highest
        patch_data = A.data[A.indptr[i]: A.indptr[i + 1]]
        indx = np.argsort(patch_data)[::-1]
        if thr_method == "nrg":
            cumEn = np.cumsum(patch_data[indx] ** 2)
            if len(cumEn) == 0:
                pars = dict(
                    coordinates=np.array([]),
                    CoM=np.array([np.NaN, np.NaN]),
                    neuron_id=i + 1,
                )
                coordinates.append(pars)
                continue
            else:
                # we work with normalized values
                cumEn /= cumEn[-1]
                Bvec = np.ones(d)
                # we put it in a similar matrix
                Bvec[A.indices[A.indptr[i]: A.indptr[i + 1]][indx]] = cumEn
        else:
            if thr_method != "max":
                logging.warning("Unknown threshold method. Choosing max")
            Bvec = np.zeros(d)
            Bvec[A.indices[A.indptr[i]: A.indptr[i + 1]]] = (
                patch_data / patch_data.max()
            )

        Bmat = np.reshape(Bvec, dims, order="F")
        pars["coordinates"] = []
        # for each dimensions we draw the contour
        for B in Bmat if len(dims) == 3 else [Bmat]:
            vertices = skimage.measure.find_contours(B.T, thr)
            # this fix is necessary for having disjoint figures and borders plotted correctly
            v = np.atleast_2d([np.nan, np.nan])
            for _, vtx in enumerate(vertices):
                num_close_coords = np.sum(np.isclose(vtx[0, :], vtx[-1, :]))
                if num_close_coords < 2:
                    if num_close_coords == 0:
                        # case angle
                        newpt = np.round(vtx[-1, :] / [d2, d1]) * [d2, d1]
                        vtx = np.concatenate((vtx, newpt[np.newaxis, :]), axis=0)
                    else:
                        # case one is border
                        vtx = np.concatenate((vtx, vtx[0, np.newaxis]), axis=0)
                v = np.concatenate((v, vtx, np.atleast_2d([np.nan, np.nan])), axis=0)

            pars["coordinates"] = v if len(dims) == 2 else (pars["coordinates"] + [v])
        pars["CoM"] = np.squeeze(cm[i, :])
        pars["neuron_id"] = i + 1
        coordinates.append(pars)
    return coordinates


def estimate_gSig(diameter: float, img: np.ndarray, fac: float = 2.35482) -> float:
    """Estimate Gaussian sigma for CaImAn based on cell diameter.

    Parameters
    ----------
    diameter : float
        Cell diameter in pixels; if 0, it will be automatically estimated with Cellpose.
    img : np.ndarray
        Mean image used for automatic diameter estimation if needed.
    fac : float
        Factor by which to divide Cellpose's diameter estimate.
        Based on jGCaMP data, a value between 2 and 2.5 is a good choice.
        Default is 2 sqrt(2 ln(2)), based on the FWHM of a Gaussian.

    Returns
    -------
    float
        Estimated Gaussian sigma.
    """
    if diameter == 0:
        diameter = Cellpose().sz.eval(img)[0]
        logger.info(f"'diameter' set to 0 — automatically estimated with Cellpose as {diameter:.3f}.")
    gSig = diameter / fac
    logger.info(f"Setting gSig to {gSig:.3f}.")
    return gSig


# Trace Processing Functions
def get_r_from_min_mi(
    raw_trace: np.ndarray,
    neuropil_trace: np.ndarray,
    resolution: float = 0.01,
    r_test_range: list[float] = [0, 2],
) -> tuple[float, np.ndarray, np.ndarray]:
    """Get the r value that minimizes the mutual information between
    the corrected trace and the neuropil trace.

    Parameters
    ----------
    raw_trace : np.ndarray
        1D array of raw trace values.
    neuropil_trace : np.ndarray
        1D array of neuropil trace values.
    resolution : float
        Resolution of r values to test.
    r_test_range : list of float
        List of two floats representing the inclusive range of r values to test.

    Returns
    -------
    r_best : float
        The r value that minimizes the mutual information between
        the corrected trace and the neuropil trace.
    mi_iters : np.ndarray
        1D array of mutual information values for each r value tested.
    r_iters : np.ndarray
        1D array of r values tested.
    """
    r_iters = np.arange(r_test_range[0], r_test_range[1] + resolution, resolution)
    mi_iters = np.zeros(len(r_iters))
    neuropil_trace[np.isnan(neuropil_trace)] = 0
    raw_trace[np.isnan(raw_trace)] = 0
    for r_i, r_temp in enumerate(r_iters):
        Fc = raw_trace - r_temp * neuropil_trace
        mi_iters[r_i] = skimage.metrics.normalized_mutual_information(
            Fc, neuropil_trace
        )
    min_ind = np.argmin(mi_iters)
    r_best = r_iters[min_ind]
    return r_best, mi_iters, r_iters


def get_FC_from_r(
    raw_trace: np.ndarray, neuropil_trace: np.ndarray, min_r_count: int = 5
) -> tuple[np.ndarray, np.ndarray, np.ndarray]:
    """Get the corrected trace from the raw trace and neuropil trace using optimal r values.

    Parameters
    ----------
    raw_trace : np.ndarray
        2D array of raw trace values (ROIs x time).
    neuropil_trace : np.ndarray
        2D array of neuropil trace values (ROIs x time).
    min_r_count : int
        Minimum number of valid r values (< 1) required to calculate a mean r value.
        If fewer valid values are available, a default of 0.8 is used.

    Returns
    -------
    FCs : np.ndarray
        2D array of corrected traces for each ROI (ROIs x time).
    r_values : np.ndarray
        1D array of r values used for the correction.
    raw_r : np.ndarray
        1D array of r values that minimized the mutual information before thresholding.
    """
    r_values = np.zeros(raw_trace.shape[0])
    FCs = np.zeros_like(raw_trace)
    for roi in range(raw_trace.shape[0]):
        r_values[roi], _, _ = get_r_from_min_mi(raw_trace[roi], neuropil_trace[roi])
    mean_r = np.mean(r_values[r_values < 1])
    if len(np.where(r_values < 1)[0]) < min_r_count:
        mean_r = 0.8
    raw_r = r_values.copy()
    r_values[r_values >= 1] = mean_r
    for roi in range(raw_trace.shape[0]):
        FCs[roi] = raw_trace[roi] - r_values[roi] * neuropil_trace[roi]
    return FCs, r_values, raw_r


# CaImAn Functions
def build_CNMFParams(
    args: ExtractionSettings,
    ops: dict,
    cnmfe: bool,
    Ain: Optional[np.ndarray] = None,
    dims: Optional[tuple] = None,
) -> params.CNMFParams:
    """Build parameter dictionary for CaImAn extraction.

    Parameters
    ----------
    args : ExtractionSettings
        Command line arguments
    ops : dict
        Dictionary with summary images and other data
    cnmfe : bool
        Whether to use CNMF-E (True) or standard CNMF (False)
    Ain : scipy.sparse matrix, optional
        Initial spatial components (default: None)
    dims : tuple, optional
        Dimensions of data (needed for seed_method if Ain is provided)

    Returns
    -------
    params.CNMFParams
        Parameter dictionary for CaImAn
    """
    # Estimate Gaussian sigma based on cell diameter
    gSig = estimate_gSig(args.diameter, ops["meanImg"])

    # Base parameters (common to both initialization methods)
    params_dict = {
        "p": 1,
        "nb": 0 if cnmfe else args.nb,
        "only_init": cnmfe,
        "gSig": (gSig, gSig),
        "gSiz": (int(round(gSig * (4 if cnmfe else 2) + 1)),) * 2,
        "ssub_B": args.ssub_B,
        "normalize_init": not cnmfe,
        "center_psf": cnmfe,
        "ring_size_factor": 1.5 if cnmfe else None,
        "min_SNR": args.snr_thr,
        "rval_thr": args.rval_thr,
        "use_cnn": args.cnn_thr > 0,
        "min_cnn_thr": args.cnn_thr,
    }

    # Additional parameters specific to initialization method
    if Ain is None:
        # For initial ROI detection (greedy_roi or corr_pnr)
        params_dict.update(
            {
                "K": args.K,
                "method_init": args.init,
                "rf": args.rf,
                "stride": args.stride,
                "ssub": args.ssub,
                "tsub": args.tsub,
                "min_corr": args.min_corr,
                "min_pnr": args.min_pnr,
                "merge_thr": args.merge_thr,
            }
        )
    else:
        # For refining Suite2p ROIs
        params_dict.update(
            {
                "K": None,
                "method_init": "corr_pnr" if cnmfe else "greedy_roi",
                "ssub": 1,
                "tsub": 1,
                "min_corr": 0,
                "min_pnr": 0,
                "merge_thr": 1,
                "init_iter": 1,
            }
        )

        # Add seed method if dims is provided
        if Ain is not None and dims is not None:
            params_dict["seed_method"] = caiman.base.rois.com(Ain, *dims)

    return params.CNMFParams(params_dict=params_dict)


def run_caiman_extraction(
    input_fn: Union[str, Path],
    unique_id: str,
    args: ExtractionSettings,
    ops: dict,
    Ain: Optional[np.ndarray] = None,
    n_jobs: Optional[int] = None,
) -> Tuple[np.ndarray, np.ndarray, np.ndarray, np.ndarray, np.ndarray, np.ndarray]:
    """Run CaImAn to extract neural activity traces.

    Parameters
    ----------
    input_fn : str or Path
        Path to the input HDF5 file containing the source dataset.
    unique_id : str
        Unique identifier for the session.
    args : ExtractionSettings
        Command line arguments.
    ops : dict
        Dictionary with summary images and other data.
    Ain : scipy.sparse matrix, optional
        Initial spatial components (default: None).
        If None, will perform initial ROI detection.
        If provided, will refine the provided ROIs.
    n_jobs : int, optional
        Number of parallel processes to use.

    Returns
    -------
    tuple
        Tuple containing (traces_corrected, traces_neuropil, traces_roi, data, coords, iscell)
    """
    logger.info(f"running CaImAn v{caiman.__version__}")
    # Determine if using CNMF-E
    cnmfe = args.neuropil == "cnmf-e"
    # Create mmap file
    fname_new = create_mmap_file(input_fn, unique_id, str(args.tmp_dir))
    # Load the file
    Yr, dims, T = caiman.load_memmap(fname_new)
    movie = np.reshape(Yr.T, [T] + list(dims), order="F")
    # Create parameter object
    opts = build_CNMFParams(args, ops, cnmfe, Ain, dims)
    # Create Ain to use
    Ain_processed = None if cnmfe or Ain is None else (Ain > 0).toarray()
    # Run CNMF
    with Pool(n_jobs) as pool:
        cnm = cnmf.CNMF(
            n_processes=pool._processes,
            dview=pool,
            params=opts,
            Ain=Ain_processed,
        )
        cnm.fit(movie)
        # For standard CNMF, refit to improve results
        if not cnmfe and Ain is None:
            cnm = cnm.refit(movie, dview=pool)
        # Make sure dims are set and gSig is integer for component evaluation
        cnm.estimates.dims = dims
        cnm.params.init["gSig"] = tuple(map(int, cnm.params.init["gSig"]))
        # Evaluate components
        cnm.estimates.evaluate_components(movie, cnm.params, dview=pool)
    # Return formatted output
    return format_caiman_output(cnm.estimates, cnmfe, Yr)


def format_caiman_output(
    e: caiman.source_extraction.cnmf.estimates.Estimates, cnmfe: bool, Yr: np.ndarray
) -> Tuple[np.ndarray, np.ndarray, np.ndarray, np.ndarray, np.ndarray, np.ndarray]:
    """Format the output from CaImAn's CNMF for standardized extraction results.

    Parameters
    ----------
    e : caiman.source_extraction.cnmf.estimates.Estimates
        The estimates object from CaImAn containing spatial and temporal components
    cnmfe : bool
        Flag indicating whether CNMF-E (True) or standard CNMF (False) was used
    Yr : np.ndarray
        The data in a flattened format (pixels x time)

    Returns
    -------
    traces_corrected : np.ndarray
        Array of corrected fluorescence traces (ROIs x time)
    traces_neuropil : np.ndarray
        Array of neuropil traces (ROIs x time)
    traces_roi : np.ndarray
        Array of raw fluorescence traces including neuropil (ROIs x time)
    data : np.ndarray
        Values for ROI spatial footprints in sparse format
    coords : np.ndarray
        Coordinates for ROI spatial footprints in sparse format (3 x N)
    iscell : np.ndarray
        Array indicating for each component (ROI) whether it's a cell (1) or not (0)
    """
    assert np.allclose(linalg.norm(e.A, 2, 0), 1)
    traces_corrected = (e.C + e.YrA).astype("f4")
    if cnmfe:
        Atb0 = e.A.T.dot(e.b0)[:, None]
        traces_corrected += Atb0
        ssub_B = np.round(np.sqrt(Yr.shape[0] / e.W.shape[0])).astype(int)
        if ssub_B == 1:
            AtW = e.A.T.dot(e.W)
            traces_neuropil = (
                Atb0 + AtW.dot(Yr) - AtW.dot(e.A).dot(e.C) - AtW.dot(e.b0)[:, None]
            ).astype("f4")
        else:
            ds_mat = caiman.source_extraction.cnmf.utilities.decimation_matrix(
                e.dims, ssub_B
            )
            Ads = ds_mat.dot(e.A)
            b0ds = ds_mat.dot(e.b0)
            AtW = Ads.T.dot(e.W)
            traces_neuropil = (
                Atb0
                + ssub_B**2
                * (
                    AtW.dot(ds_mat).dot(Yr)
                    - AtW.dot(Ads).dot(e.C)
                    - AtW.dot(b0ds)[:, None]
                )
            ).astype("f4")
    else:
        traces_neuropil = e.A.T.dot(e.b).dot(e.f).astype("f4")
        traces_corrected += (
            0.8 * traces_neuropil
        )  # TODO: check factor on groundtruth data
    traces_roi = (e.C + e.YrA + traces_neuropil).astype("f4")
    # convert ROIs to sparse COO 3D-tensor (https://sparse.pydata.org/en/stable/construct.html)
    data = []
    coords = []
    for i in range(e.A.shape[1]):
        roi = coo_matrix(e.A[:, i].reshape(e.dims, order="F").toarray(), dtype="f4")
        data.append(roi.data)
        coords.append(
            np.array([i * np.ones(len(roi.data)), roi.row, roi.col], dtype="i2")
        )
    if len(data):
        data = np.concatenate(data)
        coords = np.hstack(coords)
    # maybe TODO: save background
    iscell = np.zeros((e.A.shape[1], 2), dtype="f4")
    iscell[e.idx_components, 0] = 1
    iscell[:, 1] = e.cnn_preds if hasattr(e, "cnn_preds") else np.nan
    return traces_corrected, traces_neuropil, traces_roi, data, coords, iscell


# Visualization Functions
def save_summary_images_with_rois(
    output_dir: Path,
    unique_id: str,
    rois: sparse.COO,
    iscell: np.ndarray,
    ops: dict,
    corr_img: np.ndarray,
) -> None:
    """Save summary images with ROI contours

    Parameters
    ----------
    output_dir : Path
        Directory where summary images will be saved
    unique_id : str
        Unique identifier for the output files
    rois : sparse.COO
        Tensor of spatial components (K x height x width)
    iscell : np.ndarray
        Array of shape (K, 2) indicating whether each component is a cell
    ops : dict
        Dictionary containing summary images
    corr_img : np.ndarray
        Correlation image
    """
    cm = com(rois)
    coordinates = get_contours(rois)
    dims = rois.shape[1:]
    # Create plots
    x_size = 17 * max(dims[1] / dims[0], 0.4)
    fix, ax = plt.subplots(1, 3, figsize=(x_size, 6))
    lw = min(512 / max(*dims), 3)
    for i, img in enumerate((ops["meanImg"], ops["max_proj"], corr_img)):
        vmin, vmax = np.nanpercentile(img, (1, 99))
        ax[i].imshow(img, interpolation=None, cmap="gray", vmin=vmin, vmax=vmax)
        for c, good in zip(coordinates, iscell[:, 0]):
            ax[i].plot(*c["coordinates"].T, c="orange" if good else "r", lw=lw)
        ax[i].axis("off")
        ax[i].set_title(
            ("mean image", "max image", "correlation image")[i],
            fontsize=min(24, 2.4 + 2 * x_size),
        )
    plt.tight_layout(pad=0.1)
    plt.savefig(
        output_dir / f"{unique_id}_detected_ROIs.png",
        bbox_inches="tight",
        pad_inches=0.02,
    )
    # Add IDs and save another version
    for i in (0, 1, 2):
        for k in range(rois.shape[0]):
            ax[i].text(
                *cm[k], str(k), color="orange" if iscell[k, 0] else "r", fontsize=8 * lw
            )
    plt.savefig(
        output_dir / f"{unique_id}_detected_ROIs_withIDs.png",
        bbox_inches="tight",
        pad_inches=0.02,
    )


def contour_video(
    output_path: str,
    data: Union[h5py.Dataset, np.ndarray],
    rois: Union[sparse.COO, np.ndarray],
    traces: np.ndarray,
    downscale: int = 10,
    fs: float = 30,
    lower_quantile: float = 0.02,
    upper_quantile: float = 0.9975,
    only_raw: bool = False,
    n_jobs: Optional[int] = None if (tmp := os.environ.get("CO_CPUS")) is None else int(tmp),
    bitrate: str = "0",
    crf: int = 20,
    cpu_used: int = 4,
) -> None:
    """Create a video contours using vp9 codec via imageio-ffmpeg

    Parameters
    ----------
    output_path : str
        Desired output path for encoded video
    data : h5py.Dataset or numpy.ndarray
        Video to be encoded
    rois : np.ndarray or sparse.COO tensor
        Tensor of spatial components (K x height x width)
    traces: np.ndarray
        Tensor of temporal components (K x T)
    downscale : int = 10
        Decimation factor
    fs : float
        Desired frame rate for encoded video
    lower_quantile : float
        Lower cutoff value supplied to `np.quantile()` for normalization
    upper_quantile : float
        Upper cutoff value supplied to `np.quantile()` for normalization
    only_raw : bool, optional
        Produce video of raw data only, i.e. no reconstruction and residual
    n_jobs : int, optional
        The number of jobs to run in parallel.
    bitrate : str, optional
        Desired bitrate of output, by default "0". The default *MUST*
        be zero in order to encode in constant quality mode. Other values
        will result in constrained quality mode.
    crf : int, optional
        Desired perceptual quality of output, by default 20. Value can
        be from 0 - 63. Lower values mean better quality (but bigger video
        sizes).
    cpu_used : int, optional
        Sets how efficient the compression will be, by default 4. Values can
        be between 0 and 5. Higher values increase encoding speed at the
        expense of having some impact on quality and rate control accuracy.
    """
    dims = data.shape[1:]
    # create image of countours
    img_contours = np.zeros(dims + (3,), np.uint8)
    rgb = (255, 127, 14)
    for m in rois:
        if isinstance(m, sparse.COO):
            m = m.todense()
        ret, thresh = cv2.threshold(
            (m > m.max() / 10).astype(np.uint8), 0, 1, cv2.THRESH_BINARY
        )
        contours = cv2.findContours(thresh, cv2.RETR_TREE, cv2.CHAIN_APPROX_NONE)[-2]
        for contour in contours:
            cv2.drawContours(img_contours, contour, -1, rgb, max(max(dims) // 200, 1))
    # assemble movie tiles
    mov = downsample_array(data, downscale, 1, n_jobs=n_jobs)
    minmov, maxmov = np.nanquantile(
        mov[:: max(1, len(mov) // 100)], (lower_quantile, upper_quantile)
    )

    def scale(m):
        return np.array(
            ThreadPool(n_jobs).map(
                lambda frame: np.clip(
                    255 * (frame - minmov) / (maxmov - minmov), 0, 255
                ).astype(np.uint8),
                m,
            )
        )

    if only_raw:
        mov = scale(mov)
    else:
        img_contours = np.repeat(img_contours[..., None], 3, 0).reshape(
            dims[0], 3 * dims[1], -1
        )
        reconstructed = np.tensordot(
            downsample_array(traces.T, downscale, 1, n_jobs=n_jobs).astype("f4"),
            rois,
            1,
        )
        residual = scale(mov - reconstructed)
        mov = scale(mov)
        reconstructed = scale(reconstructed)
        mov = np.concatenate([mov, reconstructed, residual], 2)
        del reconstructed
        del residual
    # create canvas with labels
    font = cv2.FONT_HERSHEY_SIMPLEX
    magnify = max(500 // dims[0], 1)
    h, w = dims[0] * magnify, dims[1] * magnify
    canvas_size = (
        int(np.ceil(h * 1.08 / 16)) * 16,
        int(np.ceil((w if only_raw else 3 * w) / 16)) * 16,
    )
    pad = (canvas_size[1] - 3 * w) // 2
    canvas = np.zeros(canvas_size + (3,), np.uint8)
    for i in range(1 if only_raw else 3):
        text = ("Original", "ROI Activity", "Residual")[i]
        fontscale = min(h / 600, w / 190)
        textsize = cv2.getTextSize(text, font, fontscale, max(h // 200, 1))[0]
        cv2.putText(
            canvas,
            text,
            (int(w * (0.49, 1.5, 2.51)[i] + pad - textsize[0] / 2), h // 25),
            font,
            fontscale,
            (255, 255, 255),
            max(h // 200, 1),
            cv2.LINE_4,
        )
    # create writer object
    writer = imageio_ffmpeg.write_frames(
        output_path,
        # ffmpeg expects video shape in terms of: (width, height)
        canvas_size[::-1],
        pix_fmt_in="rgb24",
        pix_fmt_out="yuv420p",
        codec="libvpx-vp9",
        fps=fs,
        bitrate=bitrate,
        output_params=[
            "-crf",
            str(crf),
            "-row-mt",
            "1",
            "-cpu-used",
            str(cpu_used),
        ],
    )
    writer.send(None)  # Seed ffmpeg-imageio writer generator
    # overlay image of contours and write each frame
    if magnify > 1:
        img_contours = cv2.resize(img_contours, (0, 0), fx=magnify, fy=magnify)
    is_contours = img_contours != 0
    for frame in mov:
        if magnify > 1:
            frame = cv2.resize(frame, (0, 0), fx=magnify, fy=magnify)
        frame = np.repeat(frame[..., None], 3, 2)
        frame[is_contours] = img_contours[is_contours]
        canvas[-h:, -(w if only_raw else 3 * w):] = frame
        writer.send(canvas)
    writer.close()


if __name__ == "__main__":
    start_time = dt.now()
    # Parse command-line arguments
    args = ExtractionSettings()

    # Set the log level and name the logger
    logger = logging.getLogger(
        "Source extraction using a combination of Cellpose, Suite2p, and CaImAn"
    )
    logger.setLevel(logging.DEBUG if args.verbose else logging.INFO)

    # set env variables for CaImAn
    os.environ["MKL_NUM_THREADS"] = "1"
    os.environ["OPENBLAS_NUM_THREADS"] = "1"
    os.environ["VECLIB_MAXIMUM_THREADS"] = "1"
    os.environ["CAIMAN_TEMP"] = str(args.tmp_dir)

    output_dir = args.output_dir.resolve()
    input_dir = args.input_dir.resolve()
    if next(input_dir.glob("output"), ""):
        sys.exit()
    tmp_dir = args.tmp_dir.resolve()
    try:
        session, data_description, subject = get_metadata(input_dir)
    except StopIteration:
        session, data_description, subject = {}, {}, {}
    subject_id = subject.get("subject_id", "")
    name = data_description.get("name", "")
    setup_logging("aind-ophys-extraction", subject_id=subject_id, asset_name=name)
    if next(input_dir.rglob("*decrosstalk.h5"), ""):
        input_fn = next(input_dir.rglob("*decrosstalk.h5"))
    else:
        input_fn = next(input_dir.rglob("*registered.h5"))
    unique_id = input_fn.parent.parent.name
<<<<<<< HEAD
    if session != {} and "Bergamo" in session["rig_id"]:
        motion_corrected_fn = bergamo_segmentation(input_fn, session, temp_dir=tmp_dir)
    else:
        motion_corrected_fn = input_fn

=======
    if session is not None and "Bergamo" in session["rig_id"]:
        motion_corrected_fn = bergamo_segmentation(input_fn, session, temp_dir=tmp_dir)
    else:
        motion_corrected_fn = input_fn
>>>>>>> 7e416e64
    frame_rate = get_frame_rate(session)
    output_dir = make_output_directory(output_dir, unique_id)

    n_jobs = tmp if (tmp := os.environ.get("CO_CPUS")) is None else int(tmp)

    if args.init in ("greedy_roi", "corr_pnr"):
        # Run CaImAn
        # ==========
        with h5py.File(str(motion_corrected_fn), "r") as open_vid:
            dims = open_vid["data"][0].shape
            ops = {
                "meanImg": mean_image(open_vid["data"]),
                "max_proj": max_image(open_vid["data"]),
            }
        traces_corrected, traces_neuropil, traces_roi, data, coords, iscell = (
            run_caiman_extraction(
                input_fn, unique_id, args, ops, Ain=None, n_jobs=n_jobs
            )
        )
        neuropil_coords, keys = [], []

    else:

        # Run Cellpose via Suite2p to get ROI seeds
        # =========================================
        # Set suite2p args.
        suite2p_args = suite2p.default_ops()
        # Overwrite the parameters for suite2p that are exposed
        suite2p_args["diameter"] = args.diameter
        if args.diameter == 0 and args.init == "sourcery":
            with h5py.File(str(motion_corrected_fn), "r") as open_vid:
                suite2p_args["diameter"] = round(
                    Cellpose().sz.eval(mean_image(open_vid["data"]))[0]
                )
            logger.info(
                "'diameter' set to 0 — automatically estimated with Cellpose "
                f"as {suite2p_args['diameter']:.0f}."
            )
        suite2p_args["anatomical_only"] = {
            "max/mean": 1,
            "mean": 2,
            "enhanced_mean": 3,
            "max": 4,
        }.get(args.init, 0)
        suite2p_args["cellprob_threshold"] = args.cellprob_threshold
        suite2p_args["flow_threshold"] = args.flow_threshold
        suite2p_args["spatial_hp_cp"] = args.spatial_hp_cp
        suite2p_args["pretrained_model"] = args.pretrained_model
        suite2p_args["denoise"] = args.denoise
        suite2p_args["save_path0"] = str(tmp_dir)
        # Here we overwrite the parameters for suite2p that will not change in our
        # processing pipeline. These are parameters that are not exposed to
        # minimize code length. Those are not set to default.
        suite2p_args["sparse_mode"] = args.init == "sparsery"
        suite2p_args["h5py"] = str(motion_corrected_fn)
        suite2p_args["data_path"] = []
        suite2p_args["roidetect"] = True
        suite2p_args["do_registration"] = 0
        suite2p_args["spikedetect"] = False
        suite2p_args["fs"] = frame_rate
        suite2p_args["neuropil_extract"] = True

        # determine nbinned from bin_duration and fs
        # The duration of time (in seconds) that
        suite2p_args["bin_duration"] = 3.7
        # should be considered 1 bin for Suite2P ROI detection purposes. Requires
        # a valid value for 'fs' in order to derive an
        # nbinned Suite2P value. This allows consistent temporal downsampling
        # across movies with different lengths and/or frame rates.
        with h5py.File(suite2p_args["h5py"], "r") as f:
            nframes = f["data"].shape[0]
        bin_size = suite2p_args["bin_duration"] * suite2p_args["fs"]
        suite2p_args["nbinned"] = int(nframes / bin_size)
        logger.info(
            f"Movie has {nframes} frames collected at "
            f"{suite2p_args['fs']} Hz. "
            "To get a bin duration of "
            f"{suite2p_args['bin_duration']} "
            f"seconds, setting nbinned to "
            f"{suite2p_args['nbinned']}."
        )

        logger.info(f"running Suite2P v{suite2p.version}")
        try:
            suite2p.run_s2p(suite2p_args)
        except IndexError:  # raised when no ROIs found
            pass

        # load in the rois from the stat file and movie path for shape
        with h5py.File(str(motion_corrected_fn), "r") as open_vid:
            dims = open_vid["data"][0].shape
        if len(list(tmp_dir.rglob("stat.npy"))):
            suite2p_stat_path = str(next(tmp_dir.rglob("stat.npy")))
            suite2p_stats = np.load(suite2p_stat_path, allow_pickle=True)
            if args.neuropil in ("mutualinfo", "suite2p"):
                # Run Suite2p to extract traces
                # =============================
                if session is not None and "Bergamo" in session["rig_id"]:
                    # extract signals for all frames, not just those used for cell detection
                    stat, traces_roi, traces_neuropil, _, _ = (
                        suite2p.extraction.extraction_wrapper(
                            suite2p_stats, h5py.File(input_fn)["data"], ops=suite2p_args
                        )
                    )
                else:  # all frames have already been used for detection as well as extraction
                    suite2p_f_path = str(next(tmp_dir.rglob("F.npy")))
                    suite2p_fneu_path = str(next(tmp_dir.rglob("Fneu.npy")))
                    traces_roi = np.load(suite2p_f_path, allow_pickle=True)
                    traces_neuropil = np.load(suite2p_fneu_path, allow_pickle=True)
                iscell = np.load(str(next(tmp_dir.rglob("iscell.npy"))))
                if args.neuropil == "suite2p":
                    traces_corrected = (
                        traces_roi - suite2p_args["neucoeff"] * traces_neuropil
                    )
                    r_values = suite2p_args["neucoeff"] * np.ones(traces_roi.shape[0])
                else:
                    traces_corrected, r_values, raw_r = get_FC_from_r(
                        traces_roi, traces_neuropil
                    )
                # convert ROIs to sparse COO 3D-tensor
                data = []
                coords = []
                neuropil_coords = []
                for i, roi in enumerate(suite2p_stats):
                    data.append(roi["lam"])
                    coords.append(
                        np.array(
                            [i * np.ones(len(roi["lam"])), roi["ypix"], roi["xpix"]],
                            dtype=np.int16,
                        )
                    )
                    neuropil_coords.append(
                        np.array(
                            [
                                i * np.ones(len(roi["neuropil_mask"])),
                                roi["neuropil_mask"] // dims[1],
                                roi["neuropil_mask"] % dims[1],
                            ],
                            dtype=np.int16,
                        )
                    )
                keys = list(suite2p_stats[0].keys())
                for k in ("ypix", "xpix", "lam", "neuropil_mask"):
                    keys.remove(k)
                stat = {}
                for k in keys:
                    stat[k] = [s[k] for s in suite2p_stats]
                data = np.concatenate(data)
                coords = np.hstack(coords)
                neuropil_coords = np.hstack(neuropil_coords)
                stat["soma_crop"] = np.concatenate(stat["soma_crop"])
                stat["overlap"] = np.concatenate(stat["overlap"])

            else:
                # Run CaImAn to update ROIs and extract traces
                # ============================================
                Ain = hstack(
                    [
                        coo_matrix((roi["lam"], (roi["ypix"], roi["xpix"])), shape=dims)
                        .reshape((-1, 1), order="F")
                        .tocsc()
                        for roi in suite2p_stats
                    ]
                )
                ops_path = str(next(tmp_dir.rglob("ops.npy"), ""))
                ops = np.load(ops_path, allow_pickle=True)[()]
                traces_corrected, traces_neuropil, traces_roi, data, coords, iscell = (
                    run_caiman_extraction(
                        input_fn, unique_id, args, ops, Ain=Ain, n_jobs=n_jobs
                    )
                )
                neuropil_coords, keys = [], []

        else:  # no ROIs found
            traces_roi, traces_neuropil, traces_corrected = [
                np.empty((0, nframes), dtype=np.float32)
            ] * 3
            r_values, data, coords, neuropil_coords, iscell = [[]] * 5
            if args.neuropil == "mutualinfo":
                raw_r = []
            keys = []

    # write output files
    cellpose_path = str(next(tmp_dir.rglob("cellpose.npz"), ""))
    ops_path = str(next(tmp_dir.rglob("ops.npy"), ""))
    with h5py.File(output_dir / f"{unique_id}_extraction.h5", "w") as f:
        # traces
        f.create_dataset("traces/corrected", data=traces_corrected, compression="gzip")
        f.create_dataset("traces/neuropil", data=traces_neuropil, compression="gzip")
        f.create_dataset("traces/roi", data=traces_roi, compression="gzip")
        if args.neuropil in ("mutualinfo", "suite2p"):
            f.create_dataset("traces/neuropil_rcoef", data=r_values)
            if args.neuropil == "mutualinfo":
                # We save the raw r values if we are not using the suite2p neuropil.
                # This is useful for debugging purposes.
                f.create_dataset("traces/raw_neuropil_rcoef_mutualinfo", data=raw_r)
        for k in keys:
            dtype = np.array(stat[k]).dtype
            if dtype != "bool":
                dtype = "i2" if np.issubdtype(dtype, np.integer) else "f4"
            if k in ("skew", "std"):
                f.create_dataset(f"traces/{k}", data=stat[k], dtype=dtype)
            # ROIs
            else:
                f.create_dataset(f"rois/{k}", data=stat[k], dtype=dtype)
        f.create_dataset("rois/coords", data=coords, compression="gzip")
        f.create_dataset("rois/data", data=data, compression="gzip")
        shape = np.array([len(traces_roi), *dims], dtype=np.int16)
        f.create_dataset("rois/shape", data=shape)  # neurons x height x width
        if len(neuropil_coords) > 0:
            f.create_dataset(
                "rois/neuropil_coords", data=neuropil_coords, compression="gzip"
            )
        # cellpose
        if cellpose_path:
            with np.load(cellpose_path) as cp:
                for k in cp.keys():
                    f.create_dataset(f"cellpose/{k}", data=cp[k], compression="gzip")
        else:
            logging.warning("No cellpose output found.")

        # classifier
        f.create_dataset("iscell", data=iscell, dtype="f4")
        # summary images
        if ops_path:
            ops = np.load(ops_path, allow_pickle=True)[()]
        f.create_dataset("meanImg", data=ops["meanImg"], compression="gzip")
        f.create_dataset("maxImg", data=ops["max_proj"], compression="gzip")

    write_data_process(
        vars(args),
        input_fn,
        output_dir / f"{unique_id}_extraction.h5",
        unique_id,
        start_time,
        dt.now(),
    )

    # plot contours of detected ROIs over a selection of summary images
    rois = sparse.COO(coords, data, shape)
    with h5py.File(str(motion_corrected_fn), "r") as f:
        corr_img = max_corr_image(f["data"])
    save_summary_images_with_rois(output_dir, unique_id, rois, iscell, ops, corr_img)

    # create a video overlaid wit ROI contours
    if args.contour_video:
        with h5py.File(str(motion_corrected_fn), "r") as f:
            contour_video(
                output_dir / f"{unique_id}_ROI_contours_overlay.webm",
                f["data"],
                rois,
                traces_corrected,
                fs=frame_rate,
            )

    write_qc_metrics(output_dir, unique_id, num_rois=rois.shape[0])<|MERGE_RESOLUTION|>--- conflicted
+++ resolved
@@ -1319,18 +1319,10 @@
     else:
         input_fn = next(input_dir.rglob("*registered.h5"))
     unique_id = input_fn.parent.parent.name
-<<<<<<< HEAD
     if session != {} and "Bergamo" in session["rig_id"]:
         motion_corrected_fn = bergamo_segmentation(input_fn, session, temp_dir=tmp_dir)
     else:
         motion_corrected_fn = input_fn
-
-=======
-    if session is not None and "Bergamo" in session["rig_id"]:
-        motion_corrected_fn = bergamo_segmentation(input_fn, session, temp_dir=tmp_dir)
-    else:
-        motion_corrected_fn = input_fn
->>>>>>> 7e416e64
     frame_rate = get_frame_rate(session)
     output_dir = make_output_directory(output_dir, unique_id)
 
